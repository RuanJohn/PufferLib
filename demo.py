import pufferlib

# TODO: Fix circular import depending on import order
from clean_pufferl import CleanPuffeRL
import config as demo_config
from pufferlib.policy_pool import PolicyPool
from pufferlib.policy_ranker import OpenSkillRanker

config = demo_config.NMMO()
#config = demo_config.Atari(framestack=1)
#config = demo_config.MAgent()
#config = demo_config.Griddly()
#config = demo_config.Crafter()
#config = demo_config.NetHack()
from pufferlib.policy_store import MemoryPolicyStore, FilePolicyRecord, MemoryPolicyStore, PolicyRecord, PolicySelector, PolicyStore

all_bindings = [config.all_bindings[0]]

def train_model(binding):
    policy_store = MemoryPolicyStore()

    agent = pufferlib.frameworks.cleanrl.make_policy(
            config.Policy, recurrent_args=config.recurrent_args,
            recurrent_kwargs=config.recurrent_kwargs,
        )(binding, *config.policy_args, **config.policy_kwargs).to(config.device)
    policy_store.add_policy('learner', agent)

    policy_pool = PolicyPool(num_policies=2, learner_weight=0.8)
    ranker = OpenSkillRanker(anchor='learner')

    trainer = CleanPuffeRL(
            binding,
            agent,
            policy_pool,
            num_buffers=config.num_buffers,
            num_envs=config.num_envs,
            num_cores=config.num_cores,
            batch_size=config.batch_size,
            vec_backend=config.vec_backend,
            seed=config.seed,
    )

<<<<<<< HEAD
    data = trainer.allocate_storage()
=======
    #trainer.load_model(path)
    trainer.init_wandb()
>>>>>>> 865206ae

    num_updates = config.total_timesteps // config.batch_size
    for update in range(num_updates):
        trainer.evaluate()

        if update % config.pool_rank_interval == 0:
            ranker.update_ranks(policy_pool.scores())

        if update % config.pool_update_policy_interval == 0:
            policy_pool.update(
                policy_store.select_policies(
                    ranker.selector(
                        num_policies=config.num_policies - 1,
                        exclude=['learner'])),
            )

        if update % config.pool_update_policy_interval == 0:
            policy_store.add_policy_copy(f"learner-{update}", "learner")

<<<<<<< HEAD
        trainer.train(agent, data,
=======
        trainer.train( 
>>>>>>> 865206ae
            batch_rows=config.batch_rows,
            bptt_horizon=config.bptt_horizon,
        )

        print(ranker.ranks())

    trainer.close()

for binding in all_bindings:
    train_model(binding)<|MERGE_RESOLUTION|>--- conflicted
+++ resolved
@@ -40,12 +40,8 @@
             seed=config.seed,
     )
 
-<<<<<<< HEAD
-    data = trainer.allocate_storage()
-=======
     #trainer.load_model(path)
     trainer.init_wandb()
->>>>>>> 865206ae
 
     num_updates = config.total_timesteps // config.batch_size
     for update in range(num_updates):
@@ -65,11 +61,7 @@
         if update % config.pool_update_policy_interval == 0:
             policy_store.add_policy_copy(f"learner-{update}", "learner")
 
-<<<<<<< HEAD
         trainer.train(agent, data,
-=======
-        trainer.train( 
->>>>>>> 865206ae
             batch_rows=config.batch_rows,
             bptt_horizon=config.bptt_horizon,
         )
