--- conflicted
+++ resolved
@@ -179,12 +179,8 @@
         return data
 
     @pufferlib.utils.profile
-<<<<<<< HEAD
-    def evaluate(self, agent, data, max_episodes=None):
-=======
     def evaluate(self, agent, data):
         self.init_writer({})
->>>>>>> 04c0c6c7
         allocated = torch.cuda.memory_allocated(self.device)
         ptr = env_step_time = inference_time = 0
 
@@ -250,36 +246,6 @@
                 ptr += 1
 
             for item in i:
-<<<<<<< HEAD
-                if "episode" in item.keys():
-                    self.log_stats({
-                        "charts/episodic_return": item["episode"]["r"],
-                        "charts/episodic_length": item["episode"]["l"]},
-                        step=self.global_step
-                    )
-
-                for agent_info in item.values():
-                    if "episode_stats" in agent_info.keys():
-                        num_stats += 1
-                        for name, stat in agent_info["episode_stats"].items():
-                            episode_stats[name] += stat
-
-            if num_stats > 0:
-                self.log_stats({
-                        f"charts/episode_stats/{name}": stat / num_stats
-                        for name, stat in episode_stats.items()
-                    }, step=self.global_step)
-
-                print(f"Episode stats: ", {
-                        f"charts/episode_stats/{name}": stat / num_stats
-                        for name, stat in episode_stats.items()
-                    })
-                # this is probably wrong
-                num_episodes += 1
-
-                if max_episodes and num_episodes >= max_episodes:
-                    return
-=======
                 for agent_info in item.values():
                     for name, stat in agent_info.items():
                         try:
@@ -287,9 +253,8 @@
                         except TypeError:
                             continue
 
-                        self.writer.add_scalar(f'charts/{name}', stat, self.global_step)
->>>>>>> 04c0c6c7
-
+                        self.log_stats({f'charts/{name}': stat}, self.global_step)
+                        
         self.global_step += self.batch_size
         env_sps = int(self.batch_size / env_step_time)
         inference_sps = int(self.batch_size / inference_time)
@@ -439,18 +404,18 @@
             print('Allocated %.2f MB during training' % ((torch.cuda.memory_allocated(self.device) - allocated) / 1e6))
 
         # TRY NOT TO MODIFY: record rewards for plotting purposes
-            self.log_stats({
-                "performance/train_sps": train_sps,
-                "performance/train_time": train_time,
-                "charts/learning_rate": self.optimizer.param_groups[0]["lr"],
-                "losses/value_loss": v_loss.item(),
-                "losses/policy_loss": pg_loss.item(),
-                "losses/entropy": entropy_loss.item(),
-                "losses/old_approx_kl": old_approx_kl.item(),
-                "losses/approx_kl": approx_kl.item(),
-                "losses/clipfrac": np.mean(clipfracs),
-                "losses/explained_variance": explained_var,
-            }, step=self.global_step)
+        self.log_stats({
+            "performance/train_sps": train_sps,
+            "performance/train_time": train_time,
+            "charts/learning_rate": self.optimizer.param_groups[0]["lr"],
+            "losses/value_loss": v_loss.item(),
+            "losses/policy_loss": pg_loss.item(),
+            "losses/entropy": entropy_loss.item(),
+            "losses/old_approx_kl": old_approx_kl.item(),
+            "losses/approx_kl": approx_kl.item(),
+            "losses/clipfrac": np.mean(clipfracs),
+            "losses/explained_variance": explained_var,
+        }, step=self.global_step)
 
     def log_stats(self, *args, **kwargs):
         if self.wandb_initialized:
